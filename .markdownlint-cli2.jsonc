--- conflicted
+++ resolved
@@ -1,13 +1,5 @@
 {
-<<<<<<< HEAD
-  "ignores": [
-    "**/node_modules/**",
-    "**/tmp/**",
-    "**/dist/**"
-  ],
-=======
-  "ignores": ["**/node_modules/**", "**/tmp/**"],
->>>>>>> c0bd3406
+  "ignores": ["**/node_modules/**", "**/tmp/**", "**/dist/**"],
   "config": {
     "default": true,
     "MD013": false,
