--- conflicted
+++ resolved
@@ -134,11 +134,6 @@
 - **{ドメインA} → {ドメインB}**: {関係種別}（{カーディナリティ}）
 - **{ドメインC} → {ドメインD}**: {関係種別}（{カーディナリティ}）
 
-<<<<<<< HEAD
-```markdown
-
-=======
->>>>>>> f44716b5
 #### 2.2 ドメイン関係種別の定義
 
 **標準的な関係種別**:
@@ -789,10 +784,7 @@
 1. **QuizRepository**: 承認状態による検索、タグ絞り込み
 2. **AnswerRepository**: セッション単位、履歴管理
 3. **ApprovalRepository**: 承認待ち一覧、承認履歴
-<<<<<<< HEAD
-=======
-```
->>>>>>> f44716b5
+```
 
 ### 🥉 第3推奨：ビジネスルール中心分析型の詳細テンプレート
 
@@ -884,24 +876,6 @@
 - **履歴管理**: AnswerHistoryによる回答記録の永続化
 - **オフライン対応**: OfflineModeでの一時保存と後の同期
 - **不変条件保証**: BR008-BR012の結合制約維持
-<<<<<<< HEAD
-      quizId: quiz.id,
-      userAnswer: userAnswer,
-      isCorrect: quiz.judge(userAnswer),
-      answeredAt: timestamp
-    });
-
-    // BR009: 履歴永続化
-    this.answerHistory.addAnswer(answer); // BR009実行
-    this.persistHistory(); // BR009実行
-
-    return new AnswerResult(answer, quiz);
-  }
-}
-
-```javascript
-=======
->>>>>>> f44716b5
 
 ### ルール検証・実行の責任分散
 
@@ -931,15 +905,7 @@
 
 **実装詳細**: 具体的なコード・インターフェース定義は[実装工程](./10.01_implementation.md)で扱う
 
-<<<<<<< HEAD
-```javascript
-return ValidationResult.combine(results);
-  }
-}
-
-=======
 ```js
->>>>>>> f44716b5
 // 使用例
 const quizValidationChain = new RuleValidationChain();
 quizValidationChain.addValidator(new ConstraintValidator()); // BR001-BR003
