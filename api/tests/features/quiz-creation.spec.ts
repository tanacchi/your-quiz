--- conflicted
+++ resolved
@@ -4,6 +4,7 @@
 import {
   isChoiceBasedSolution,
   validateMultipleChoiceCorrectness,
+  validateResponseType as validateResponseTypeSafe,
   validateSingleChoiceCorrectness,
   validateSolutionChoiceConsistency,
 } from "../helpers/quiz-validation";
@@ -235,7 +236,6 @@
     });
   });
 
-<<<<<<< HEAD
   describe("Choice Model検証: isCorrect field validation", () => {
     it("Single choice: Only one isCorrect=true allowed", async () => {
       // Given: Single choice with multiple correct answers (invalid)
@@ -452,9 +452,6 @@
   });
 
   describe("Solution型矛盾: Solution type mismatch validation", () => {
-=======
-  describe.todo("Solution型矛盾: Solution type mismatch validation", () => {
->>>>>>> 863fca73
     quizCreationData.solutionTypeMismatchScenarios.forEach(
       (testCase, _index) => {
         it(`Solution type mismatch: ${testCase.description}`, async () => {
@@ -499,7 +496,6 @@
 });
 
 // Helper functions for type validation - Updated to use type-safe validation
-import { validateResponseType as validateResponseTypeSafe } from "../helpers/quiz-validation";
 
 function validateResponseType(
   responseBody: Record<string, unknown>,
