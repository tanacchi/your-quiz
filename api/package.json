--- conflicted
+++ resolved
@@ -27,13 +27,10 @@
     "@biomejs/biome": "2.1.3",
     "@tsconfig/strictest": "^2.0.5",
     "@types/node": "^20.19.10",
-<<<<<<< HEAD
     "@types/qs": "^6.14.0",
+    "@vitest/coverage-v8": "^2.1.8",
     "jest": "^29.7.0",
-=======
-    "@vitest/coverage-v8": "^2.1.8",
     "jsdom": "^26.0.0",
->>>>>>> c763d7d2
     "npm-run-all2": "^8.0.4",
     "pactum": "^3.8.0",
     "pactum-matchers": "^1.1.7",
