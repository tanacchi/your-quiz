--- conflicted
+++ resolved
@@ -6,17 +6,7 @@
 import { NotFoundError } from "../../../../shared/errors/base";
 import { loadQuizFixtures } from "../../../../shared/fixtures";
 import type { components } from "../../../../shared/types";
-<<<<<<< HEAD
-import {
-  CreatorId,
-  QuizId,
-  QuizSummary,
-  SolutionId,
-} from "../../domain/entities/quiz-summary/QuizSummary";
-import { TagIds } from "../../domain/entities/quiz-summary/quiz-summary-schema";
-=======
 import type { QuizSummary } from "../../domain/entities/quiz-summary/QuizSummary";
->>>>>>> 863fca73
 import type { IQuizRepository } from "../../domain/repositories/IQuizRepository";
 /**
  * モッククイズリポジトリ実装
@@ -24,40 +14,12 @@
  * 本番環境ではCloudflare D1に置き換える
  */
 export class MockQuizRepository implements IQuizRepository {
-<<<<<<< HEAD
-  private readonly mockData = [
-    QuizSummary.build({
-      id: QuizId.parse("quiz-1"),
-      question: "What is TypeScript?",
-      answerType: "single_choice",
-      solutionId: SolutionId.parse("sol-1"),
-      explanation: "TypeScript is a typed superset of JavaScript",
-      status: "approved",
-      creatorId: CreatorId.parse("user-1"),
-      createdAt: new Date().toISOString().slice(0, 19).replace("T", " "),
-      approvedAt: new Date().toISOString().slice(0, 19).replace("T", " "),
-      tagIds: TagIds.parse(["tag-1", "tag-2"]),
-    }),
-    QuizSummary.build({
-      id: QuizId.parse("quiz-2"),
-      question: "Is JavaScript strongly typed?",
-      answerType: "boolean",
-      solutionId: SolutionId.parse("sol-2"),
-      status: "approved",
-      creatorId: CreatorId.parse("user-2"),
-      createdAt: new Date().toISOString().slice(0, 19).replace("T", " "),
-      approvedAt: new Date().toISOString().slice(0, 19).replace("T", " "),
-      tagIds: TagIds.parse(["tag-1"]),
-    }),
-  ];
-=======
   private readonly mockData: QuizSummary[];
 
   constructor() {
     // D1検証システムを活用した型安全なフィクスチャーロード
     this.mockData = [...loadQuizFixtures()];
   }
->>>>>>> 863fca73
 
   create(
     quiz: QuizSummary,
@@ -120,7 +82,7 @@
       (error) => {
         console.error("Failed to find quiz by ID:", error);
         if (error instanceof NotFoundError) {
-          return error;
+          return RepositoryErrorFactory.findFailed("Quiz", error);
         }
         return RepositoryErrorFactory.findFailed(
           "Quiz",
@@ -215,18 +177,10 @@
         (quiz) => quiz.get("creatorId") === filter.creatorId,
       );
     }
-<<<<<<< HEAD
-    if (filter.tags && filter.tags.length > 0) {
-      filteredData = filteredData.filter((quiz) => {
-        const quizTagIds = quiz.get("tagIds");
-        return filter.tags?.some((tag) => quizTagIds.includes(tag));
-      });
-=======
     if (filter.ids && filter.ids.length > 0) {
       filteredData = filteredData.filter((quiz) =>
         filter.ids?.includes(quiz.get("id")),
       );
->>>>>>> 863fca73
     }
 
     const totalCount = filteredData.length;
@@ -261,9 +215,6 @@
       Promise.reject(new Error("NOT_IMPLEMENTED")),
       (error) => {
         console.error("Failed to update quiz:", error);
-        if (error instanceof Error && error.message === "NOT_IMPLEMENTED") {
-          return error;
-        }
         return RepositoryErrorFactory.updateFailed(
           "Quiz",
           error instanceof Error ? error : undefined,
@@ -278,9 +229,6 @@
       Promise.reject(new Error("NOT_IMPLEMENTED")),
       (error) => {
         console.error("Failed to delete quiz:", error);
-        if (error instanceof Error && error.message === "NOT_IMPLEMENTED") {
-          return error;
-        }
         return RepositoryErrorFactory.deleteFailed(
           "Quiz",
           error instanceof Error ? error : undefined,
